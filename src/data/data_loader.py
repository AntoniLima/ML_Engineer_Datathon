--- conflicted
+++ resolved
@@ -4,14 +4,6 @@
 from config import logger, DATA_PATH, USE_S3
 from storage.io import Storage
 
-<<<<<<< HEAD
-def get_client_features(
-    userId: str,
-    clients_features_df: pd.DataFrame
-) -> pd.Series:
-    return clients_features_df[clients_features_df["userId"] == userId].iloc[0]
-=======
->>>>>>> fd1ea9c5
 
 def get_client_features(user_id: str, clients_features_df: pd.DataFrame) -> pd.Series:
     """
@@ -48,8 +40,12 @@
     return unread[["userId", "pageId"]].reset_index(drop=True)
 
 
-def get_predicted_news(scores: List[float], news_features_df: pd.DataFrame,
-                       n: int = 5, score_threshold: float = 0.3) -> List[str]:
+def get_predicted_news(
+    scores: List[float],
+    news_features_df: pd.DataFrame,
+    n: int = 5,
+    score_threshold: int = 30,
+) -> List[str]:
     """
     Retorna os IDs das notícias recomendadas com base nos scores.
 
@@ -58,6 +54,20 @@
         news_features_df (pd.DataFrame): Dados das notícias.
         n (int, optional): Máximo de notícias. Default: 5.
         score_threshold (float, optional): Score mínimo. Default: 0.3.
+    Returns:
+        List[str]: IDs das notícias recomendadas.
+    """
+    df_scores = pd.DataFrame({
+        "pageId": news_features_df["pageId"],
+        "score": scores
+    })
+    filtered = df_scores[df_scores["score"] >= score_threshold]
+    top_news = filtered.sort_values("score", ascending=False).head(n)
+    return top_news["pageId"].tolist()
+
+
+def get_evaluation_data() -> pd.DataFrame:
+    """Pega os dados de avaliação.
 
     Returns:
         List[str]: IDs das notícias recomendadas.
@@ -73,52 +83,10 @@
 
 def get_evaluation_data(storage: Optional[Storage] = None) -> pd.DataFrame:
     """
-<<<<<<< HEAD
-    # Recupera as páginas (pageId) já visualizadas pelo usuário
-    read_pages = clients_features_df.loc[clients_features_df['userId'] == userId, 'pageId'].unique()
-    
-    # Filtra as notícias que não foram visualizadas
-    unread = news_features_df[~news_features_df['pageId'].isin(read_pages)].copy()
-    
-    # Adiciona a coluna 'userId' para identificar a qual usuário as notícias se referem
-    unread['userId'] = userId
-    
-    # Seleciona e organiza as colunas de interesse
-    unread = unread[['userId', 'pageId']].reset_index(drop=True)
-    
-    return unread
-
-def get_predicted_news(
-    scores: list,
-    news_features_df: pd.DataFrame,
-    n: int = 5,
-    score_threshold: int = 15,
-) -> list:
-    """
-    Exemplo: retorna os 'n' primeiros IDs de notícias (coluna 'news_id') cujos scores excedem o threshold.
-    Essa função deve ser adaptada à sua lógica de recomendação.
-    """
-    # Cria um DataFrame com os scores para facilitar a ordenação
-    news_features_df = news_features_df.copy()
-    news_features_df["TARGET"] = scores
-    
-    # Filtra notícias com score acima do threshold e ordena em ordem decrescente
-    filtered = news_features_df[news_features_df["TARGET"] >= score_threshold].sort_values(
-        by="score", ascending=False
-    )
-    # Retorna os IDs das notícias recomendadas (supondo que exista a coluna 'news_id')
-    return filtered.head(n)["pageId"].tolist()
-
-
-
-def get_evaluation_data() -> pd.DataFrame:
-    """Pega os dados de avaliação.
-=======
     Carrega dados de avaliação (features + target).
 
     Args:
         storage (Storage, optional): Instância para I/O. Cria se None.
->>>>>>> fd1ea9c5
 
     Returns:
         pd.DataFrame: Dados de avaliação.
