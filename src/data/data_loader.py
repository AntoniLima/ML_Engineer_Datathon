--- conflicted
+++ resolved
@@ -1,27 +1,13 @@
 import os
 import pandas as pd
-<<<<<<< HEAD
-from typing import List
-
-=======
 from typing import List, Dict
 from config import logger
->>>>>>> e1f42987
 
 def get_client_features(
     userId: str,
     clients_features_df: pd.DataFrame
-<<<<<<< HEAD
 ) -> pd.Series:
     return clients_features_df[clients_features_df["user_id"] == user_id].iloc[0]
-=======
-) -> Dict:
-    return (
-        clients_features_df[
-            clients_features_df["userId"] == userId
-        ].to_dict(orient="records")
-    )[0]
->>>>>>> e1f42987
 
 
 def get_non_viewed_news(
@@ -29,11 +15,6 @@
     news_features_df: pd.DataFrame,
     clients_features_df: pd.DataFrame
 ) -> pd.DataFrame:
-<<<<<<< HEAD
-    # TODO: Implementar lógica real de filtragem
-    return news_features_df
-
-=======
     """Pega as noticias que o usuario ainda nao viu.
 
     Args:
@@ -57,7 +38,6 @@
     unread = unread[['userId', 'pageId']].reset_index(drop=True)
     
     return unread
->>>>>>> e1f42987
 
 def get_predicted_news(
     scores: List[float],
@@ -70,10 +50,6 @@
 
 
 def get_evaluation_data() -> pd.DataFrame:
-<<<<<<< HEAD
-    # TODO: Implementar lógica de carregamento dos dados de avaliação
-    return pd.DataFrame()
-=======
     """Pega os dados de avaliação.
 
     Returns:
@@ -93,5 +69,4 @@
     # Renomeia DataFrame de features
     eval_df = X_test
 
-    return eval_df
->>>>>>> e1f42987
+    return eval_df