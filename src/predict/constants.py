<<<<<<< HEAD
EXPECTED_COLUMNS = [
    'isWeekend', 'relLocalState', 'relLocalRegion', 'relThemeMain',
    'relThemeSub', 'userTypeFreq', 'dayPeriodFreq', 'localStateFreq',
    'localRegionFreq', 'themeMainFreq', 'themeSubFreq'
=======
CLIENT_FEATURES = [
    "userTypeFreq",
    "isWeekend",
    "dayPeriodFreq",
]

NEWS_FEATURES = [
    "relLocalState",
    "relLocalRegion",
    "relThemeMain",
    "relThemeSub",
    "localStateFreq",
    "localRegionFreq",
    "themeMainFreq",
    "themeSubFreq",
>>>>>>> fd1ea9c5
]<|MERGE_RESOLUTION|>--- conflicted
+++ resolved
@@ -1,23 +1,5 @@
-<<<<<<< HEAD
 EXPECTED_COLUMNS = [
     'isWeekend', 'relLocalState', 'relLocalRegion', 'relThemeMain',
     'relThemeSub', 'userTypeFreq', 'dayPeriodFreq', 'localStateFreq',
     'localRegionFreq', 'themeMainFreq', 'themeSubFreq'
-=======
-CLIENT_FEATURES = [
-    "userTypeFreq",
-    "isWeekend",
-    "dayPeriodFreq",
-]
-
-NEWS_FEATURES = [
-    "relLocalState",
-    "relLocalRegion",
-    "relThemeMain",
-    "relThemeSub",
-    "localStateFreq",
-    "localRegionFreq",
-    "themeMainFreq",
-    "themeSubFreq",
->>>>>>> fd1ea9c5
 ]