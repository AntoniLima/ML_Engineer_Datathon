import os
import logging
from importlib import resources
from typing import Any, Dict, Tuple

import mlflow
import pandas as pd
import yaml
from dotenv import load_dotenv

# --------------------------------------------------
# CONFIGURAÇÕES GERAIS
# --------------------------------------------------
FLAG_REMOTE = False  # Define se os dados serão processados localmente ou remotamente
COLD_START_THRESHOLD = 5  # Limite para classificar usuários como "cold start"
SAMPLE_RATE = 0.10  # Fração de amostragem dos dados
SCALING_RANGE = 100 # Valor de escalonamento do Score (de 0 a 30)

# Data de referência (cálculo)
DT_TODAY = pd.Timestamp.today().date()
TODAY = DT_TODAY.strftime("%Y-%m-%d")

# --------------------------------------------------
# CAMINHOS PARA ARMAZENAMENTO DE DADOS
# --------------------------------------------------
LOCAL_DATA_PATH = (
    "C:/Users/gufer/OneDrive/Documentos/FIAP/Fase_05/ML_Engineer_Datathon/data/"
)
REMOTE_DATA_PATH = "s3://..."  # Caminho remoto (S3, GCS, etc.)

# --------------------------------------------------
# CONFIGURAÇÃO DO LOGGER
# --------------------------------------------------
def configure_logger(logger_name: str = __name__, level: int = logging.INFO) -> logging.Logger:
    """
    Configura e retorna um logger com o nome e nível especificados.
    
    Args:
        logger_name (str): Nome do logger.
        level (int): Nível de log (default: logging.INFO).
        
    Returns:
        logging.Logger: Logger configurado.
    """
    logger = logging.getLogger(logger_name)
    if not logger.hasHandlers():
        handler = logging.StreamHandler()
        formatter = logging.Formatter("%(asctime)s - %(levelname)s - %(message)s")
        handler.setFormatter(formatter)
        logger.addHandler(handler)
    logger.setLevel(level)
    return logger


logger = configure_logger()


# --------------------------------------------------
# CONFIGURAÇÃO DO AMBIENTE E CARREGAMENTO DE CONFIGURAÇÃO
# --------------------------------------------------
# Carrega as variáveis de ambiente
load_dotenv()


def load_config() -> Tuple[str, Dict[str, Any]]:
    """
    Carrega a configuração com base na variável de ambiente 'ENV'.

    Retorna:
        tuple: Uma tupla contendo o ambiente (str) e a configuração (dict).
    """
    env = os.getenv("ENV", "dev")
    logger.info("Ambiente: %s", env)
    config_package = "configs"
    config_file = f"{env}.yaml"

    try:
        with resources.open_text(config_package, config_file) as file:
            config = yaml.safe_load(file)
    except FileNotFoundError:
        error_msg = (
            f"Arquivo de configuração '{config_file}' não encontrado no pacote '{config_package}'."
        )
        raise FileNotFoundError(error_msg)
    return env, config


ENV, CONFIG = load_config()
<<<<<<< HEAD
=======


def get_config(key: str, default: Any = None) -> Any:
    """
    Retorna o valor de uma chave na configuração.
>>>>>>> e1f42987

    Args:
        key (str): Chave de configuração.
        default (Any): Valor padrão caso a chave não exista.

    Returns:
        Any: Valor da configuração ou o valor default.
    """
    return CONFIG.get(key, default)


def configure_mlflow() -> None:
    """
    Configura o MLflow utilizando os parâmetros definidos na configuração.
    """
    mlflow.set_tracking_uri(get_config("MLFLOW_TRACKING_URI"))
    mlflow.set_registry_uri(get_config("MLFLOW_REGISTRY_URI"))
    mlflow.set_experiment(get_config("EXPERIMENT"))<|MERGE_RESOLUTION|>--- conflicted
+++ resolved
@@ -86,14 +86,11 @@
 
 
 ENV, CONFIG = load_config()
-<<<<<<< HEAD
-=======
 
 
 def get_config(key: str, default: Any = None) -> Any:
     """
     Retorna o valor de uma chave na configuração.
->>>>>>> e1f42987
 
     Args:
         key (str): Chave de configuração.
