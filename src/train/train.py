<<<<<<< HEAD
import mlflow
from typing import Dict
from src.config import configure_mlflow, get_config
from src.recomendation_model.mocked_model import MockedRecommender, MLflowWrapper
from src.recomendation_model.base_model import BaseRecommender
from src.features.schemas import get_model_signature, create_mock_input_example
from src.evaluation.utils import evaluate_model
from src.train.utils import load_train_data
from src.data.data_loader import get_evaluation_data
=======
from typing import Dict
import mlflow

from data.data_loader import get_evaluation_data
from evaluation.utils import evaluate_model
from recomendation_model.base_model import BaseRecommender

from config import configure_mlflow, get_config
from recomendation_model.mocked_model import MockedRecommender
from utils import load_train_data
>>>>>>> e1f42987


def train_model(model_params : Dict = {}) -> BaseRecommender:
    """Treina o modelo de recomendacao.

    Args:
        model_params (Dict): Parametros do modelo.

    Returns:
        BaseRecommender: Modelo treinado.
    """
    X_train, y_train = load_train_data()
    evaluation_data = get_evaluation_data()

<<<<<<< HEAD
    input_example = create_mock_input_example()

    # Inicia um novo experimento
    with mlflow.start_run() as run:
        # Cria e treina o modelo
        model = MockedRecommender(**model_params)
=======
    with mlflow.start_run():
        model = BaseRecommender(**model_params)
>>>>>>> e1f42987
        model.train(X_train, y_train)

        # Loga parâmetros
        mlflow.log_params(model_params)

        # Loga métricas
        metrics = evaluate_model(model, evaluation_data)
        mlflow.log_metrics(metrics)

        # Salva o modelo usando o wrapper e a signature
        wrapper = MLflowWrapper(model)
        mlflow.pyfunc.log_model(
            artifact_path=get_config('MODEL_NAME'),
            python_model=wrapper,
            signature=get_model_signature(),
            input_example=input_example
        )

        # Guarda o run_id
        run_id = run.info.run_id
        print(f"Modelo treinado com sucesso. Run ID: {run_id}")


if __name__ == "__main__":
    configure_mlflow()

    model_params = get_config('MODEL_PARAMS')
    trained_model = train_model(model_params=model_params)<|MERGE_RESOLUTION|>--- conflicted
+++ resolved
@@ -1,26 +1,13 @@
-<<<<<<< HEAD
 import mlflow
 from typing import Dict
-from src.config import configure_mlflow, get_config
-from src.recomendation_model.mocked_model import MockedRecommender, MLflowWrapper
-from src.recomendation_model.base_model import BaseRecommender
-from src.features.schemas import get_model_signature, create_mock_input_example
-from src.evaluation.utils import evaluate_model
-from src.train.utils import load_train_data
-from src.data.data_loader import get_evaluation_data
-=======
-from typing import Dict
-import mlflow
-
-from data.data_loader import get_evaluation_data
-from evaluation.utils import evaluate_model
-from recomendation_model.base_model import BaseRecommender
 
 from config import configure_mlflow, get_config
-from recomendation_model.mocked_model import MockedRecommender
-from utils import load_train_data
->>>>>>> e1f42987
-
+from recomendation_model.mocked_model import MockedRecommender, MLflowWrapper
+from recomendation_model.base_model import BaseRecommender
+from features.schemas import get_model_signature, create_mock_input_example
+from evaluation.utils import evaluate_model
+from train.utils import load_train_data
+from data.data_loader import get_evaluation_data
 
 def train_model(model_params : Dict = {}) -> BaseRecommender:
     """Treina o modelo de recomendacao.
@@ -34,17 +21,12 @@
     X_train, y_train = load_train_data()
     evaluation_data = get_evaluation_data()
 
-<<<<<<< HEAD
     input_example = create_mock_input_example()
 
     # Inicia um novo experimento
     with mlflow.start_run() as run:
         # Cria e treina o modelo
         model = MockedRecommender(**model_params)
-=======
-    with mlflow.start_run():
-        model = BaseRecommender(**model_params)
->>>>>>> e1f42987
         model.train(X_train, y_train)
 
         # Loga parâmetros
