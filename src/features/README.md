# Features & Target

Este documento descreve as principais **features** que farão parte do treino do nosso modelo, bem como a lógica para construção do **TARGET** — um score de engajamento calculado por par **usuário-notícia**.

---

## 1. Estrutura de Features

As variáveis de entrada do modelo (features) foram definidas para capturar diversos aspectos do comportamento do usuário, da natureza do conteúdo e do momento de consumo da notícia. Abaixo, detalhamos a forma como essas colunas estão organizadas.

### 1.1 Categorias

As colunas de categoria a seguir são obtidas a partir da **decomposição das URLs** do G1:

- **`localState`**: Estado referente à notícia (por exemplo: “sp”, “rj”, “mg”).  
- **`localRegion`**: Subdivisão ou microrregião do estado (por exemplo: “sao-paulo”, “rio-de-janeiro”).  
- **`themeMain`**: Tema principal da notícia (por exemplo: “economia”, “politica”, “esporte”).  
- **`themeSub`**: Subtema específico (por exemplo: “bolsa-de-valores”, “eleicoes-2022”).

Essas variáveis permitem relacionar o conteúdo consumido pelo usuário com **regiões** e **temas** que ele costuma acessar, dando suporte a análises mais segmentadas.

### 1.2 Identificação & Datas

Para cada interação (par **usuário-notícia**), registram-se as seguintes colunas:

- **`userId`**: Uma hash que identifica unicamente o usuário.  
- **`pageId`**: Uma hash que garante a unicidade de cada notícia dentro da base.  
- **`issuedDatetime`**: Data e hora de **publicação** da notícia.  
- **`timestampHistoryDatetime`**: Data e hora de **consumo** da notícia.

Essas informações são cruciais para avaliar **quando** e **como** o usuário se engajou com o conteúdo, tornando possível relacionar o **tempo de vida** de uma notícia com o momento em que ela foi lida.

<<<<<<< HEAD
# Descrição das Colunas de Notícia



1. **`page`**
   - **Descrição:** Número da página da notícia.
   - **Tipo de Dado:** `int`
   - **Observação:** Indica a página da notícia.

2. **`url`**
   - **Descrição:** URL da notícia.
   - **Tipo de Dado:** `string`
   - **Observação:** Endereço da notícia na web.

3. **`issued`**
   - **Descrição:** Data de publicação da notícia.
   - **Tipo de Dado:** `datetime`
   - **Observação:** Data e hora em que a notícia foi publicada.

4. **`modified`**
   - **Descrição:** Data de modificação da notícia.
   - **Tipo de Dado:** `datetime`
   - **Observação:** Data e hora em que a notícia foi modificada.

5. **`title`**
   - **Descrição:** Título da notícia.
   - **Tipo de Dado:** `string`
   - **Observação:** Título da notícia.

6. **`body`**
   - **Descrição:** Corpo da notícia.
   - **Tipo de Dado:** `string`
   - **Observação:** Conteúdo principal da notícia.

7. **`caption`**
   - **Descrição:** Legenda da notícia.
   - **Tipo de Dado:** `string`
   - **Observação:** Texto de legenda da notícia.
=======
### 1.3 Features Sugeridas

As **features sugeridas** agregam contexto adicional, levando em conta aspectos do usuário e do momento do consumo:

- **`userType`**: Indica se o usuário está logado ou não.  
- **`isWeekend`**: Flag booleana que identifica se o consumo ocorreu no fim de semana.  
- **`dayPeriod`**: Período do dia em que a notícia foi consumida (por exemplo: “morning”, “afternoon”, “night”).  
- **`coldStart`**: Indica se o usuário é novo na plataforma, assumindo `True` para quem visitou menos de 5 notícias.  
- **`relLocalState`**, **`relLocalRegion`**, **`relThemeMain`**, **`relThemeSub`**: Representam a fração de consumo do usuário para cada local ou tema, considerando o total de notícias que ele já acessou. Por exemplo, se `relLocalState` = 0.40, significa que 40% das notícias consumidas por aquele usuário pertencem a determinado estado.

A combinação dessas colunas possibilita analisar o **comportamento do usuário** sob diversos ângulos, como tema preferido, horário de consumo, localidade mais acessada, etc.

---

## 2. Score de Engajamento (TARGET)

A coluna **TARGET** avalia o engajamento do usuário com cada notícia. O engajamento leva em conta diferentes elementos, como cliques, tempo de leitura, percentual de scroll, recência da visita e o intervalo entre a publicação e o consumo da notícia.

### 2.1 Estratégia de Cálculo

1. **Par Usuário-Notícia**  
   Cada valor do TARGET é calculado de forma individual, refletindo o engajamento daquele **usuário** em relação a uma **notícia** específica.

2. **Componentes**  
   - **Número de Cliques**: Indica ações diretas que o usuário faz na notícia.  
   - **Tempo na Página**: Tempo total em que a notícia permaneceu aberta, refletindo aprofundamento na leitura.  
   - **Scroll**: Percentual que representa o quanto da página foi percorrido pelo usuário (quanto mais, maior o engajamento).  
   - **Recência**: Penaliza o score conforme aumenta o tempo desde a última visita (usuários que voltam rápido são considerados mais engajados).  
   - **Histórico (historySize)**: Usuários com maior volume de páginas visitadas recebem um multiplicador maior.  
   - **Gap de Publicação (timeGapDays)**: Avalia o intervalo entre a data de publicação e o consumo; quanto maior o gap, menor a pontuação de engajamento.

3. **Penalizações e Ajustes**  
   - **Tempo** é escalonado para ficar na mesma ordem de grandeza de outras variáveis (dividido por 1000 e multiplicado por fator).  
   - **Cliques** e **Scroll** entram somados ao tempo para formar um “score base”.  
   - **Recência** é subtraída, reduzindo o score se o usuário demora a retornar.  
   - **Histórico** multiplica esse resultado, normalizando pela média (tipicamente 130).  
   - **Gap de Publicação** aplica um fator decrescente: quanto maior o intervalo entre publicação e consumo, menor o score final.

### 2.2 Fórmula de Cálculo

A expressão geral para o cálculo do **TARGET** pode ser representada como:

\[
\text{TARGET} = \left(\text{numberOfClicksHistory} + 1.5 \times \frac{\text{timeOnPageHistory}}{1000} + \text{scrollPercentageHistory} - \frac{\text{minutesSinceLastVisit}}{60}\right) \times \frac{\text{historySize}}{130} \times \frac{1}{1 + \frac{\text{timeGapDays}}{50}}
\]

1. **Termo Base:** Soma de cliques, tempo (com peso 1.5) e scroll, subtraído do tempo de recência.  
2. **Fator de Histórico:** Multiplica o score, normalizado pela média de páginas visitadas (130).  
3. **Fator de Gap:** Penaliza interações tardias, suavizando o score conforme o `timeGapDays` aumenta.

### 2.3 Padronização (Robust Scaling)

Após o cálculo bruto do TARGET, é aplicada uma padronização por meio de **robust scaling**:
- **Subtração da Mediana**: remove o desvio mediano dos dados, centralizando o score.  
- **Divisão pelo IQR** (Intervalo Interquartil): reduz a influência de valores extremos, mantendo o score em uma faixa comparável.

Esse processo garante que o **TARGET** seja comparável entre diferentes pares usuário-notícia, viabilizando análises mais equilibradas.

---

## 3. Considerações Finais

Em nossas features e target, temos:

- **Engajamento Personalizado:** O TARGET é calculado para cada par usuário-notícia, permitindo identificar com precisão o nível de interação de cada usuário com conteúdos específicos.
- **Integração Temporal:** Ao levar em conta tanto a data/hora de publicação quanto a data/hora de consumo, o score captura a dinâmica temporal do consumo de conteúdo, refletindo a relevância do timing na interação.
- **Contexto Multidimensional:** A combinação de dados de localização (estado e região), temas (tema principal e subtema) e métricas comportamentais (cliques, tempo na página, scroll e recência) fornece uma visão completa das preferências dos usuários e dos fatores que influenciam seu engajamento.
- **Aplicação Estratégica:** Esses insights possibilitam a criação de modelos de recomendação mais refinados, que priorizam conteúdos alinhados ao comportamento e às preferências individuais, melhorando a personalização e a eficácia das recomendações.
>>>>>>> 7f1dd52d
<|MERGE_RESOLUTION|>--- conflicted
+++ resolved
@@ -30,46 +30,6 @@
 
 Essas informações são cruciais para avaliar **quando** e **como** o usuário se engajou com o conteúdo, tornando possível relacionar o **tempo de vida** de uma notícia com o momento em que ela foi lida.
 
-<<<<<<< HEAD
-# Descrição das Colunas de Notícia
-
-
-
-1. **`page`**
-   - **Descrição:** Número da página da notícia.
-   - **Tipo de Dado:** `int`
-   - **Observação:** Indica a página da notícia.
-
-2. **`url`**
-   - **Descrição:** URL da notícia.
-   - **Tipo de Dado:** `string`
-   - **Observação:** Endereço da notícia na web.
-
-3. **`issued`**
-   - **Descrição:** Data de publicação da notícia.
-   - **Tipo de Dado:** `datetime`
-   - **Observação:** Data e hora em que a notícia foi publicada.
-
-4. **`modified`**
-   - **Descrição:** Data de modificação da notícia.
-   - **Tipo de Dado:** `datetime`
-   - **Observação:** Data e hora em que a notícia foi modificada.
-
-5. **`title`**
-   - **Descrição:** Título da notícia.
-   - **Tipo de Dado:** `string`
-   - **Observação:** Título da notícia.
-
-6. **`body`**
-   - **Descrição:** Corpo da notícia.
-   - **Tipo de Dado:** `string`
-   - **Observação:** Conteúdo principal da notícia.
-
-7. **`caption`**
-   - **Descrição:** Legenda da notícia.
-   - **Tipo de Dado:** `string`
-   - **Observação:** Texto de legenda da notícia.
-=======
 ### 1.3 Features Sugeridas
 
 As **features sugeridas** agregam contexto adicional, levando em conta aspectos do usuário e do momento do consumo:
@@ -138,4 +98,40 @@
 - **Integração Temporal:** Ao levar em conta tanto a data/hora de publicação quanto a data/hora de consumo, o score captura a dinâmica temporal do consumo de conteúdo, refletindo a relevância do timing na interação.
 - **Contexto Multidimensional:** A combinação de dados de localização (estado e região), temas (tema principal e subtema) e métricas comportamentais (cliques, tempo na página, scroll e recência) fornece uma visão completa das preferências dos usuários e dos fatores que influenciam seu engajamento.
 - **Aplicação Estratégica:** Esses insights possibilitam a criação de modelos de recomendação mais refinados, que priorizam conteúdos alinhados ao comportamento e às preferências individuais, melhorando a personalização e a eficácia das recomendações.
->>>>>>> 7f1dd52d
+
+
+
+1. **`page`**
+   - **Descrição:** Número da página da notícia.
+   - **Tipo de Dado:** `int`
+   - **Observação:** Indica a página da notícia.
+
+2. **`url`**
+   - **Descrição:** URL da notícia.
+   - **Tipo de Dado:** `string`
+   - **Observação:** Endereço da notícia na web.
+
+3. **`issued`**
+   - **Descrição:** Data de publicação da notícia.
+   - **Tipo de Dado:** `datetime`
+   - **Observação:** Data e hora em que a notícia foi publicada.
+
+4. **`modified`**
+   - **Descrição:** Data de modificação da notícia.
+   - **Tipo de Dado:** `datetime`
+   - **Observação:** Data e hora em que a notícia foi modificada.
+
+5. **`title`**
+   - **Descrição:** Título da notícia.
+   - **Tipo de Dado:** `string`
+   - **Observação:** Título da notícia.
+
+6. **`body`**
+   - **Descrição:** Corpo da notícia.
+   - **Tipo de Dado:** `string`
+   - **Observação:** Conteúdo principal da notícia.
+
+7. **`caption`**
+   - **Descrição:** Legenda da notícia.
+   - **Tipo de Dado:** `string`
+   - **Observação:** Texto de legenda da notícia.