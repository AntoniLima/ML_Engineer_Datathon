--- conflicted
+++ resolved
@@ -29,10 +29,6 @@
       - TARGET (double): Score de engajamento.
     """
     return ModelSignature(
-<<<<<<< HEAD
-        # TODO: atualizar aqui com as features finalizadas
-=======
->>>>>>> e1f42987
         inputs=Schema(
             [
                 ColSpec(DataType.string, "userId"),
