[project]
name = "ml-engineer-datathon"
version = "0.1.0"
description = "Last FIAP datathon challenge - News Recommendation System"
readme = "README.md"
requires-python = ">=3.9"
license = {text = "MIT"} 

dependencies = [
    "fastapi==0.115.8",
    "uvicorn==0.34.0",
    "mlflow==2.20.1",
    "boto3==1.36.23",
    "s3fs==2025.2.0",
    "python-dotenv==1.0.1",
    "pandas==2.2.3",
    "numpy==2.0.2",
    "matplotlib==3.9.4",
    "seaborn==0.13.2",
    "jupyterlab==4.3.5",
    "scikit-learn==1.6.1",
    "pytest==8.3.4",
    "pytest-mock==3.14.0",
    "pyyaml==6.0.2",
    "ipython==8.18.1",
    "ipykernel==6.29.5",
    "lightgbm>=4.6.0",
    "category-encoders>=2.6.4",
<<<<<<< HEAD
    "notebook>=7.3.2",
=======
    "nltk==3.9.1"
>>>>>>> fd1ea9c5
]

[project.optional-dependencies]
dev = [
    "black==25.1.0",
    "flake8==7.1.1",
    "isort==6.0.0",
    "pre-commit==4.1.0"
]

[build-system]
requires = ["setuptools>=61.0"]
build-backend = "setuptools.build_meta"

[tool.pytest.ini_options]
testpaths = ["tests"]
python_files = ["test_*.py"]
addopts = "-ra -q"

[tool.black]
line-length = 98
target-version = ['py39']
include = '\.pyi?$'
extend-exclude = '''
(
    notebooks/.*
    | dist/.*
    | data/.*
    | mlruns/.*
)
'''

[tool.isort]
profile = "black"
line_length = 98
multi_line_output = 3
include_trailing_comma = true
force_grid_wrap = 0
use_parentheses = true
ensure_newline_before_comments = true
skip = [
    "notebooks",
    "dist",
    "data",
    "mlruns"
]<|MERGE_RESOLUTION|>--- conflicted
+++ resolved
@@ -26,11 +26,8 @@
     "ipykernel==6.29.5",
     "lightgbm>=4.6.0",
     "category-encoders>=2.6.4",
-<<<<<<< HEAD
+    "nltk==3.9.1"
     "notebook>=7.3.2",
-=======
-    "nltk==3.9.1"
->>>>>>> fd1ea9c5
 ]
 
 [project.optional-dependencies]
